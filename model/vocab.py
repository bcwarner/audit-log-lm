--- conflicted
+++ resolved
@@ -81,18 +81,9 @@
     def globals_to_locals(self, global_ids: torch.Tensor):
         # Iterate over the elements of the tensor and convert them to local IDs.
         local_ids = torch.zeros_like(global_ids)
-<<<<<<< HEAD
-        # Copy global_ids to cpu
-        global_ids_cpu = global_ids
-        for i in range(global_ids_cpu.shape[0]):  # Batch
-            for j in range(global_ids_cpu.shape[1]):  # Element
-                local_ids[i, j] = self.global_to_token(global_ids_cpu[i, j].item())
-=======
-        global_ids_cpu = global_ids.cpu().numpy()
         for i in range(global_ids.shape[0]):  # Batch
             for j in range(global_ids.shape[1]):  # Element
-                local_ids[i, j] = self.global_to_token(global_ids_cpu[i, j])
->>>>>>> 1395984d
+                local_ids[i, j] = self.global_to_token(global_ids[i, j])
 
         return local_ids.to(global_ids.device)
 
